#  Example Qudi configuration file.
#
#
#
# IMPORTANT: The format of every 'module.Class' line has changed on 28.6.2015.
# =========  The class name now needs to be explicitly given here in the config.
#		  the config line must the form package.module.Class.ClassName
global:
    # list of modules to load when starting
    startup: ['man', 'tray', 'tasklogic']

    module_server:
        address: 'localhost'
        port: 12345

    ## For controlling the appearance of the GUI:
    stylesheet: 'qdark.qss'

hardware:

    simpledatadummy:
        module.Class: 'simple_data_dummy.SimpleDummy'

    microwave_dummy:
        module.Class: 'microwave.mw_source_dummy.MicrowaveDummy'
        gpib_address: 'dummy'
        gpib_timeout: 20

    mydummyscanner:
        module.Class: 'confocal_scanner_dummy.ConfocalScannerDummy'
        clock_frequency: 100
        connect:
            fitlogic: 'fitlogic'

    mydummycounter:
        module.Class: 'slow_counter_dummy.SlowCounterDummy'
        source_channels: 4
        clock_frequency: 100
        count_distribution: 'dark_bright_poisson'
        remoteaccess: True

    mydummyodmrcounter:
        module.Class: 'odmr_counter_dummy.ODMRCounterDummy'
        clock_frequency: 100
        number_of_channels: 3
        connect:
            fitlogic: 'fitlogic'

    mydummyfastcounter:
        module.Class: 'fast_counter_dummy.FastCounterDummy'
        #choose_trace: True
        #gated: False

    mydummypulser:
        module.Class: 'pulser_dummy.PulserDummy'

    mydummywavemeter:
        module.Class: 'wavemeter_dummy.WavemeterDummy'
        measurement_timing: 10

    mydummyswitch1:
        module.Class: 'switches.switch_dummy.SwitchDummy'

    mydummyswitch2:
        module.Class: 'switches.switch_dummy.SwitchDummy'

    myspectrometer:
        module.Class: 'spectrometer.spectrometer_dummy.SpectrometerInterfaceDummy'
        connect:
            fitlogic: 'fitlogic'

    motordummy:
        module.Class: 'motor.motor_dummy.MotorDummy'

    magnetdummy:
        module.Class: 'magnet.magnet_dummy.MagnetDummy'

    processdummy:
        module.Class: 'process_dummy.ProcessDummy'

    laserdummy:
        module.Class: 'laser.simple_laser_dummy.SimpleLaserDummy'

    cameradummy:
        module.Class: 'camera.camera_dummy.CameraDummy'
<<<<<<< HEAD

=======
>>>>>>> 53fdedad
logic:
    simpledatalogic:
        module.Class: 'simple_data_logic.SimpleDataLogic'
        connect:
            simpledata: 'simpledatadummy'

    softpid:
        module.Class: 'software_pid_controller.SoftPIDController'
        connect:
            process: 'processdummy'
            control: 'processdummy'

    pidlogic:
        module.Class: 'pid_logic.PIDLogic'
        connect:
            controller: 'softpid'
            savelogic: 'savelogic'

    kernellogic:
        module.Class: 'jupyterkernel.kernellogic.QudiKernelLogic'
        remoteaccess: True

    pulsedmasterlogic:
        module.Class: 'pulsed.pulsed_master_logic.PulsedMasterLogic'
        connect:
            pulsedmeasurementlogic: 'pulsedmeasurementlogic'
            sequencegeneratorlogic: 'sequencegeneratorlogic'

    sequencegeneratorlogic:
        module.Class: 'pulsed.sequence_generator_logic.SequenceGeneratorLogic'
        #assets_storage_path: 'C:/Users/<username>/saved_pulsed_assets'
        #additional_predefined_methods_path: 'C:\\Custom_dir'  # optional
        #additional_sampling_functions_path: 'C:\\Custom_dir'  # optional
        #overhead_bytes: 4294967296  # Not properly implemented yet
        connect:
            pulsegenerator: 'mydummypulser'

    pulsedmeasurementlogic:
        module.Class: 'pulsed.pulsed_measurement_logic.PulsedMeasurementLogic'
        raw_data_save_type: 'text'  # optional
        #additional_extraction_path: 'C:\\Custom_dir\\Methods'  # optional
        #additional_analysis_path: 'C:\\Custom_dir\\Methods'  # optional
        connect:
            fastcounter: 'mydummyfastcounter'
            pulsegenerator: 'mydummypulser'
            fitlogic: 'fitlogic'
            savelogic: 'savelogic'
            microwave: 'microwave_dummy'

    counterlogic:
        module.Class: 'counter_logic.CounterLogic'
        connect:
            counter1: 'mydummycounter'
            savelogic: 'savelogic'

    gatedcounterlogic:
        module.Class: 'counter_logic.CounterLogic'
        connect:
            counter1: 'mydummycounter'
            savelogic: 'savelogic'

    wavemeterloggerlogic:
        module.Class: 'wavemeter_logger_logic.WavemeterLoggerLogic'
        logic_acquisition_timing: 20
        logic_update_timing: 100
        connect:
            wavemeter1: 'mydummywavemeter'
            savelogic: 'savelogic'
            counterlogic: 'counterlogic'
            fitlogic: 'fitlogic'

    switchlogic:
        module.Class: 'switch_logic.SwitchLogic'
        connect:
            switch1: 'mydummyswitch1'
            switch2: 'mydummyswitch2'

    scannerlogic:
        module.Class: 'confocal_logic.ConfocalLogic'
        connect:
            confocalscanner1: 'scanner_tilt_interfuse'
            savelogic: 'savelogic'

    scanner_tilt_interfuse:
        module.Class: 'interfuse.scanner_tilt_interfuse.ScannerTiltInterfuse'
        connect:
            confocalscanner1: 'mydummyscanner'

    optimizerlogic:
        module.Class: 'optimizer_logic.OptimizerLogic'
        connect:
            confocalscanner1: 'scanner_tilt_interfuse'
            fitlogic: 'fitlogic'

    poimanagerlogic:
        module.Class: 'poi_manager_logic.PoiManagerLogic'
        connect:
            scannerlogic: 'scannerlogic'
            optimizer1: 'optimizerlogic'
            savelogic: 'savelogic'

    odmrlogic:
        module.Class: 'odmr_logic.ODMRLogic'
        connect:
            odmrcounter: 'mydummyodmrcounter'
            fitlogic: 'fitlogic'
            microwave1: 'microwave_dummy'
            savelogic: 'savelogic'
            taskrunner: 'tasklogic'

    # this interfuse enables odmr if hardware trigger is not available or if
    # the counter has only two channels:
    odmr_counter_microwave_interfuse:
        module.Class: 'interfuse.odmr_counter_microwave_interfuse.ODMRCounterMicrowaveInterfuse'
        connect:
            slowcounter: 'mydummycounter'
            microwave: 'microwave_dummy'

    # this oder logic runs now with the interfuse
    odmrlogic2:
        module.Class: 'odmr_logic.ODMRLogic'
        connect:
            odmrcounter: 'odmr_counter_microwave_interfuse'
            fitlogic: 'fitlogic'
            microwave1: 'odmr_counter_microwave_interfuse'
            savelogic: 'savelogic'
            taskrunner: 'tasklogic'
        scanmode: 'LIST'


    laserscannerlogic:
        module.Class: 'laser_scanner_logic.LaserScannerLogic'
        connect:
            confocalscanner1: 'mydummyscanner'
            savelogic: 'savelogic'

    fitlogic:
        module.Class: 'fit_logic.FitLogic'

    tasklogic:
        module.Class: 'taskrunner.TaskRunner'
        tasks:
        #    dummytask:
        #        module: 'dummy'
        #        preposttasks: ['ppdummy']
        #    dummyinterruptor:
        #        module: 'dummy'
        #        pausetasks: ['dummytask']
        #        preposttasks: ['ppdummy2']
        #    ppdummy:
        #        module: 'prepostdummy'
        #    ppdummy2:
        #        module: 'prepostdummy'
            scannerLocationRefocus:
                module: 'refocus'
        #        preposttasks: ['fliplasermirror']
                pausetasks: ['scan', 'odmr']
                needsmodules:
                    optimizer: 'optimizerlogic'
        #        config:
        #            initial: [1, 1, 1]
        #    fliplasermirror:
        #        module: 'flipmirror'
        #        needsmodules:
        #            switchlogic: 'switch'
        #        config:
        #            sequence: [('mydummyswitch1', 1, True), ('mydummyswitch1', 2, True), ('mydummyswitch2', 1, True)]

    automationlogic:
        module.Class: 'automation.AutomationLogic'
        connect:
            taskrunner: 'tasklogic'

    savelogic:
        module.Class: 'save_logic.SaveLogic'
        win_data_directory: 'C:/Data'   # DO NOT CHANGE THE DIRECTORY HERE! ONLY IN THE CUSTOM FILE!
        unix_data_directory: 'Data/'
        log_into_daily_directory: True

    spectrumlogic:
        module.Class: 'spectrum.SpectrumLogic'
        connect:
            spectrometer: 'myspectrometer'
            savelogic: 'savelogic'
            odmrlogic: 'odmrlogic'
            fitlogic: 'fitlogic'

    magnet_logic:
        module.Class: 'magnet_logic.MagnetLogic'
        connect:
            magnetstage: 'magnetdummy'
            optimizerlogic: 'optimizerlogic'
            counterlogic: 'counterlogic'
            odmrlogic: 'odmrlogic'
            savelogic: 'savelogic'
            scannerlogic: 'scannerlogic'
            traceanalysis: 'trace_analysis_logic'
            gatedcounterlogic: 'gatedcounterlogic'
            sequencegeneratorlogic: 'sequencegeneratorlogic'

    magnet_motor_interfuse:
        module.Class: 'interfuse.magnet_motor_interfuse.MagnetMotorInterfuse'
        connect:
            motorstage: 'motordummy'

    trace_analysis_logic:
        module.Class: 'trace_analysis_logic.TraceAnalysisLogic'
        connect:
            counterlogic1: 'gatedcounterlogic'
            savelogic: 'savelogic'
            fitlogic: 'fitlogic'

    qdplotlogic:
        module.Class: 'qdplot_logic.QdplotLogic'
        connect:
            savelogic: 'savelogic'

    nuopslogic:
        module.Class: 'nuclear_operations_logic.NuclearOperationsLogic'
        connect:
            sequencegenerationlogic: 'sequencegeneratorlogic'
            traceanalysislogic: 'trace_analysis_logic'
            gatedcounterlogic: 'gatedcounterlogic'
            odmrlogic: 'odmrlogic'
            optimizerlogic: 'optimizerlogic'
            scannerlogic: 'scannerlogic'
            savelogic: 'savelogic'

    laserlogic:
        module.Class: 'laser_logic.LaserLogic'
        connect:
            laser: 'laserdummy'

    camera_logic:
        module.Class: 'camera_logic.CameraLogic'
        connect:
            hardware: 'cameradummy'
            savelogic: 'savelogic'

gui:
    tray:
        module.Class: 'trayicon.TrayIcon'

    man:
        module.Class: 'manager.managergui.ManagerGui'

    counter:
        module.Class: 'counter.countergui.CounterGui'
        connect:
            counterlogic1: 'counterlogic'

    confocal:
        module.Class: 'confocal.confocalgui.ConfocalGui'
        connect:
            confocallogic1: 'scannerlogic'
            savelogic: 'savelogic'
            optimizerlogic1: 'optimizerlogic'
        fixed_aspect_ratio_xy: True
        fixed_aspect_ratio_depth: True
        slider_stepsize: 0.001  # in micrometer
        image_x_padding: 0.02
        image_y_padding: 0.02
        image_z_padding: 0.02

    poimanager:
        module.Class: 'poimanager.poimangui.PoiManagerGui'
        connect:
            poimanagerlogic1: 'poimanagerlogic'
            confocallogic1: 'scannerlogic'

    odmr:
        module.Class: 'odmr.odmrgui.ODMRGui'
        connect:
            odmrlogic1: 'odmrlogic'
            savelogic: 'savelogic'

    wavemeterlogger:
        module.Class: 'wavemeterlogger.wavemeterloggui.WavemeterLogGui'
        connect:
            wavemeterloggerlogic1: 'wavemeterloggerlogic'
            savelogic: 'savelogic'

    switches:
        module.Class: 'switcher.switchgui.SwitchGui'
        connect:
            switchlogic: 'switchlogic'

    taskrunner:
        module.Class: 'taskrunner.taskgui.TaskGui'
        connect:
            tasklogic: 'tasklogic'

    automation:
        module.Class: 'automation.automationgui.AutomationGui'
        connect:
            automationlogic: 'automationlogic'

    spectrometer:
        module.Class: 'spectrometer.spectrometergui.SpectrometerGui'
        connect:
            spectrumlogic: 'spectrumlogic'

    pulsedmeasurement:
        module.Class: 'pulsed.pulsed_maingui.PulsedMeasurementGui'
        connect:
            pulsedmasterlogic: 'pulsedmasterlogic'

    simpledata:
        module.Class: 'simpledatagui.simpledatagui.SimpleDataGui'
        connect:
            simplelogic: 'simpledatalogic'

    magnet:
        module.Class: 'magnet.magnet_gui.MagnetGui'
        connect:
            magnetlogic1: 'magnet_logic'
            savelogic: 'savelogic'

    gatedcounter:
        module.Class: 'gated_counter.gated_counter_gui.GatedCounterGui'
        connect:
            gatedcounterlogic1: 'gatedcounterlogic'
            traceanalysislogic1: 'trace_analysis_logic'

    pidcontrol:
        module.Class: 'pidgui.pidgui.PIDGui'
        connect:
            pidlogic: 'pidlogic'

    errortest:
        module.Class: 'testgui.TestGui'
        text: 'Random text from config'
        error: 'This config is required!'

    qdplotter:
        module.Class: 'qdplotter.qdplottergui.QdplotterGui'
        connect:
            qdplotlogic1: 'qdplotlogic'

    nuclearops:
        module.Class: 'nuclear_operations.nuclear_operations.NuclearOperationsGui'
        connect:
            nuclearoperationslogic: 'nuopslogic'
            savelogic: 'savelogic'

    laser:
        module.Class: 'laser.laser.LaserGUI'
        connect:
            laserlogic: 'laserlogic'

    laserscanner:
        module.Class: 'laserscanner.laserscannergui.VoltScanGui'
        connect:
            voltagescannerlogic1: 'laserscannerlogic'
            savelogic: 'savelogic'

    # Gui to test the dummy counting
    odmrgui_program_trigger:
        module.Class: 'odmr.odmrgui.ODMRGui'
        connect:
            odmrlogic1: 'odmrlogic2'
            savelogic: 'savelogic'

    camera_gui:
        module.Class: 'camera.cameragui.CameraGUI'
        connect:
            camera_logic: 'camera_logic'
            savelogic: 'savelogic'<|MERGE_RESOLUTION|>--- conflicted
+++ resolved
@@ -83,10 +83,6 @@
 
     cameradummy:
         module.Class: 'camera.camera_dummy.CameraDummy'
-<<<<<<< HEAD
-
-=======
->>>>>>> 53fdedad
 logic:
     simpledatalogic:
         module.Class: 'simple_data_logic.SimpleDataLogic'
