--- conflicted
+++ resolved
@@ -898,18 +898,6 @@
         # prepare the data in a dict or in an OrderedDict:
         data = OrderedDict()
         if self.alternating:
-<<<<<<< HEAD
-            data_arr = np.zeros([3,len(self.signal_plot_x)])
-            data_arr[0, :] = self.signal_plot_x
-            data_arr[1, :] = self.signal_plot_y
-            data_arr[2, :] = self.signal_plot_y2
-            data['Tau (ns), Signal (norm.), Signal2 (norm.)'] = data_arr.transpose()
-        else:
-            data_arr = np.zeros([2, len(self.signal_plot_x)])
-            data_arr[0, :] = self.signal_plot_x
-            data_arr[1, :] = self.signal_plot_y
-            data['Tau (ns), Signal (norm.)'] = data_arr.transpose()
-=======
             data_array = np.zeros([3,len(self.signal_plot_x)], dtype=float)
             data_array[0, :] = self.signal_plot_x
             data_array[1, :] = self.signal_plot_y
@@ -921,7 +909,6 @@
             data_array[1, :] = self.signal_plot_y
             data['Tau (ns), Signal (norm.)'] = data_array.transpose()
 
->>>>>>> 83e612b8
         # write the parameters:
         parameters = OrderedDict()
         parameters['Bin size (ns)'] = self.fast_counter_binwidth*1e9
