--- conflicted
+++ resolved
@@ -22,10 +22,7 @@
 * Bug fixes and support for SMD12 laser controller
 * New hardware file for Microwave source - Anritsu MG3691C has been added.
 * New hardware file for Microwave source - WindFreak Technologies SynthHDPro 54MHz-13GHz source
-<<<<<<< HEAD
-=======
 * New hardware file for AWG - Keysight M3202A 1GS/s 4-channel PXIe AWG
->>>>>>> 25c8e7c5
 * Add separate conda environments for windows 7 32bit, windows 7 64bit, and windows 10 64bit. 
 * Extend the windows installation procedure of the conda environment for qudi. The conda environments is selected automatically for the correct windows version and the appropriate environment file is taken.
 * Rewrite the documentation for required python packages for Qudi and mention instead the installation procedure, how to create manually a python environment for qudi.
